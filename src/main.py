import datetime
import json
import logging
import os
import re
import threading
import urllib.parse
from pathlib import Path
from typing import Any, Optional, Tuple, cast

import feedparser  # type: ignore[import-untyped]
import flask
import PyRSS2Gen  # type: ignore[import-untyped]
import requests
import validators
<<<<<<< HEAD
from flask import Flask, abort, request, send_file, url_for
=======
import yaml
from flask import Flask, abort, request, render_template, send_file, url_for
>>>>>>> db4b1f71
from waitress import serve

from config import get_config
from logger import setup_logger
from podcast_processor.podcast_processor import PodcastProcessor, PodcastProcessorTask

config = get_config("config/config.yml")


PARAM_SEP = "PODLYPARAMSEP"  # had some issues with ampersands in the URL

stop = threading.Event()

app = Flask(__name__)
setup_logger("global_logger", "config/app.log")
logger = logging.getLogger("global_logger")
DOWNLOAD_DIR = "in"


@app.route("/")
def index() -> str:
    return render_template("index.html")


@app.route("/download/<path:episode_name>")
def download(episode_name: str) -> flask.Response:
    episode_name = urllib.parse.unquote(episode_name)
    podcast_title, episode_url = get_args(request.url)
    logging.info(f"Downloading episode {episode_name} from podcast {podcast_title}...")
    if episode_url is None or not validators.url(episode_url):
        return flask.make_response(("Invalid episode URL", 404))

    download_path = download_episode(podcast_title, episode_name, episode_url)
    if download_path is None:
        return flask.make_response(("Failed to download episode", 500))
    task = PodcastProcessorTask(podcast_title, download_path, episode_name)
    processor = PodcastProcessor(config)
    output_path = processor.process(task)
    if output_path is None:
        return flask.make_response(("Failed to process episode", 500))

    try:
        return send_file(path_or_file=Path(output_path).resolve())
    except Exception as e:  # pylint: disable=broad-exception-caught
        logging.error(f"Error sending file: {e}")
        return flask.make_response(("Error sending file", 500))


def get_args(full_request_url: str) -> Tuple[str, str]:
    args = urllib.parse.parse_qs(
        urllib.parse.urlparse(full_request_url.replace(PARAM_SEP, "&")).query
    )
    return args["podcast_title"][0], args["episode_url"][0]


def fix_url(url: str) -> str:
    url = re.sub(r"(http(s)?):/([^/])", r"\1://\3", url)
    if not url.startswith("http://") and not url.startswith("https://"):
        url = "https://" + url
    return url


@app.get("/<path:podcast_rss>")
def rss(podcast_rss: str) -> flask.Response:
    logging.info(f"getting rss for {podcast_rss}...")
    if podcast_rss == "favicon.ico":
        abort(404)
    if podcast_rss in config.podcasts:
        url = config.podcasts[podcast_rss]
    else:
        url = fix_url(podcast_rss)
    if not validators.url(url):
        abort(404)
    feed = feedparser.parse(url)
    feed = cast(feedparser.FeedParserDict, feed)
    if "feed" not in feed or "title" not in feed.feed:
        abort(404)
    transformed_items = []
    for entry in feed.entries:
        dl_link = get_download_link(entry, feed.feed.title)
        if dl_link is None:
            continue

        transformed_items.append(
            PyRSS2Gen.RSSItem(
                title=entry.title,
                link=dl_link,
                description=entry.description,
                guid=PyRSS2Gen.Guid(dl_link),
                enclosure=PyRSS2Gen.Enclosure(
                    dl_link,
                    str(entry.get("enclosures", [{}])[0].get("length", 0)),
                    "audio/mp3",
                ),
                pubDate=datetime.datetime(*entry.published_parsed[:6]),
            )
        )
    rss_feed = PyRSS2Gen.RSS2(
        title="[podly] " + feed.feed.title,
        link=request.url_root,
        description=feed.feed.description,
        lastBuildDate=datetime.datetime.now(),
        items=transformed_items,
    )
    return flask.make_response(
        (rss_feed.to_xml("utf-8"), 200, {"Content-Type": "application/xml"})
    )


def get_download_link(entry: Any, podcast_title: str) -> Optional[str]:
    audio_link = find_audio_link(entry)
    if audio_link is None:
        return None

    server = config.server if config.server is not None else ""
    assert isinstance(server, str)

    return (
        server
        + url_for(
            "download",
            episode_name=f"{remove_odd_characters(entry.title)}.mp3",
            _external=config.server is None,
        )
        + f"?podcast_title={urllib.parse.quote('[podly] ' + remove_odd_characters(podcast_title))}"
        + f"{PARAM_SEP}episode_url={urllib.parse.quote(audio_link)}"
    )


def remove_odd_characters(title: str) -> str:
    return re.sub(r"[^a-zA-Z0-9\s]", "", title)


def download_episode(
    podcast_title: str, episode_name: str, episode_url: str
) -> Optional[str]:
    download_path = get_and_make_download_path(podcast_title, episode_name)
    if not os.path.exists(download_path):
        # Download the podcast episode
        audio_link = fix_url(episode_url)
        if audio_link is None or not validators.url(audio_link):
            abort(404)

        logger.info(f"Downloading {audio_link} into {download_path}...")
        response = requests.get(audio_link)  # pylint: disable=missing-timeout
        if response.status_code == 200:
            with open(download_path, "wb") as file:
                file.write(response.content)
                logger.info("Download complete.")
        else:
            logger.info(
                f"Failed to download the podcast episode, response: {response.status_code}"
            )
            return None
    else:
        logger.info("Episode already downloaded.")
    return download_path


def get_and_make_download_path(podcast_title: str, episode_name: str) -> str:
    if not os.path.exists(f"{DOWNLOAD_DIR}/{podcast_title}"):
        os.makedirs(f"{DOWNLOAD_DIR}/{podcast_title}")
    return f"{DOWNLOAD_DIR}/{podcast_title}/{episode_name}"


def find_audio_link(entry: Any) -> Optional[str]:
    for link in entry.links:
        if link.type == "audio/mpeg":
            href = link.href
            assert isinstance(href, str)
            return href

    return None


if __name__ == "__main__":
    print("Config:\n", json.dumps(config.redacted().model_dump(), indent=2))

    if not os.path.exists("processing"):
        os.makedirs("processing")
    if not os.path.exists("in"):
        os.makedirs("in")
    if not os.path.exists("srv"):
        os.makedirs("srv")

    serve(
        app,
        host="0.0.0.0",
        threads=config.threads,
        port=config.server_port,
    )<|MERGE_RESOLUTION|>--- conflicted
+++ resolved
@@ -13,12 +13,7 @@
 import PyRSS2Gen  # type: ignore[import-untyped]
 import requests
 import validators
-<<<<<<< HEAD
-from flask import Flask, abort, request, send_file, url_for
-=======
-import yaml
 from flask import Flask, abort, request, render_template, send_file, url_for
->>>>>>> db4b1f71
 from waitress import serve
 
 from config import get_config
